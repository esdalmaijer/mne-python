--- conflicted
+++ resolved
@@ -842,7 +842,6 @@
     source_cov *= scaling_source_cov
     gain *= sqrt(scaling_source_cov)
 
-<<<<<<< HEAD
     # now np.trace(np.dot(gain, gain.T)) == n_nzero
     # print np.trace(np.dot(gain, gain.T)), n_nzero
 
@@ -864,69 +863,4 @@
                   mri_head_t=deepcopy(forward['mri_head_t']),
                   src=deepcopy(forward['src']))
 
-    return inv_op
-=======
-    # Compute SVD.
-    print 'Computing SVD of whitened and weighted lead field matrix.'
-    U, s, Vh = linalg.svd(gain, full_matrices=False)
-    ss = s / (s ** 2 + lambda2)
-
-    # Compute whitened MNE operator.
-    Kernel = source_std[:, None] * np.dot(Vh.T, ss[:, None] * U.T)
-
-    # Compute dSPM operator.
-    if method == 'dspm':
-        print 'Computing dSPM inverse operator.'
-        dspm_diag = np.sum(Kernel ** 2, axis=1)
-        if n_dip_per_pos == 1:
-            dspm_diag = np.sqrt(dspm_diag)
-        elif n_dip_per_pos in [2, 3]:
-            dspm_diag = dspm_diag.reshape(-1, n_dip_per_pos)
-            dspm_diag = np.sqrt(np.sum(dspm_diag, axis=1))
-            dspm_diag = (np.ones((1, n_dip_per_pos)) *
-                         dspm_diag[:, None]).ravel()
-
-        Kernel /= dspm_diag[:, None]
-
-    # whitened sLORETA imaging kernel
-    elif method == 'sloreta':
-        print 'Computing sLORETA inverse operator.'
-        if n_dip_per_pos == 1:
-            sloreta_diag = np.sqrt(np.sum(Kernel * gain.T, axis=1))
-            Kernel /= sloreta_diag[:, None]
-        elif n_dip_per_pos in [2, 3]:
-            for k in n_positions:
-                start = k * n_dip_per_pos
-                stop = start + n_dip_per_pos
-                R = np.dot(Kernel[start:stop, :], gain[:, start:stop])
-                SIR = linalg.matfuncs.sqrtm(R, linalg.pinv(R))
-                Kernel[start:stop] = np.dot(SIR, Kernel[start:stop])
-
-    # Multiply inverse operator by whitening matrix, so no need to whiten data
-    Kernel = np.dot(Kernel, W)
-    sel = [evoked.ch_names.index(name) for name in ch_names]
-    sol = np.dot(Kernel, evoked.data[sel])
-
-    if n_dip_per_pos > 1:
-        if pick_normal:
-            print 'Picking only the normal components...',
-            if orientation != 'loose':
-                raise ValueError('The pick_normal parameter is only valid '
-                                 'when working with loose orientations.')
-            sol = sol[2::3]  # take one every 3 sources ie. only the normal
-        else:
-            print 'Combining the current components...',
-            sol = combine_xyz(sol)
-
-    src = forward['src']
-    stc = SourceEstimate(None)
-    stc.data = sol
-    stc.tmin = float(evoked.first) / evoked.info['sfreq']
-    stc.tstep = 1.0 / evoked.info['sfreq']
-    stc.lh_vertno = src[0]['vertno']
-    stc.rh_vertno = src[1]['vertno']
-    stc._init_times()
-    print '[done]'
-
-    return stc
->>>>>>> 906abbbb
+    return inv_op